--- conflicted
+++ resolved
@@ -3,20 +3,12 @@
 
 # pylint: disable=import-error
 import pytest
-<<<<<<< HEAD
 from seperability.model_names import test_model_names
-=======
-from seperability.test_model_names import model_names
->>>>>>> 12cc9346
 from seperability import Model
 from seperability.activations import prune_and_evaluate
 
 class TestPruneAndEvaluate:
-<<<<<<< HEAD
     @pytest.mark.parametrize("model_name", test_model_names)
-=======
-    @pytest.mark.parametrize("model_name", model_names)
->>>>>>> 12cc9346
     def test_prune_and_evaluate_accelerate(self, model_name):
         print( "# Running Test: test_prune_and_evaluate_accelerate" )
 
@@ -32,14 +24,8 @@
         code_loss = data.loss_data['code']['loss']
         assert pile_loss < code_loss
 
-<<<<<<< HEAD
     @pytest.mark.parametrize("model_name", test_model_names)
-=======
-    @pytest.mark.parametrize("model_name", model_names)
->>>>>>> 12cc9346
     def test_prune_and_evaluate(self, model_name):
-        print( "# Running Test: test_prune_and_evaluate" )
-
         opt = Model(model_name, limit=1000, use_accelerator=False)
         data = prune_and_evaluate(opt, 0.05, 0.05, 0.001, 1e4, 1e4)
 
