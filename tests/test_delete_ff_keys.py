--- conflicted
+++ resolved
@@ -4,23 +4,14 @@
 from torch import Tensor
 import torch
 import numpy as np
-import pytest
 
 # pylint: disable=import-error
-<<<<<<< HEAD
 import pytest
 from seperability.model_names import test_model_names
 from seperability import Model
 
 class TestDeleteFFKeys:
     @pytest.mark.parametrize("model_name", test_model_names)
-=======
-from seperability.test_model_names import model_names
-from seperability import Model
-
-class TestDeleteFFKeys:
-    @pytest.mark.parametrize("model_name", model_names)
->>>>>>> 12cc9346
     def test_ff_key_counting(self, model_name):
         print("# Running Test: test_ff_key_counting")
         n_layers = 12
@@ -48,11 +39,7 @@
         print( "Text size:", ff_keys.size() )
         print( "Expected :", expected_size )
 
-<<<<<<< HEAD
     @pytest.mark.parametrize("model_name", test_model_names)
-=======
-    @pytest.mark.parametrize("model_name", model_names)
->>>>>>> 12cc9346
     def test_delete_ff_keys(self, model_name):
         print("# Running Test: test_delete_ff_keys")
         device = 'cuda' if torch.cuda.is_available() else 'cpu'
